{
  "name": "slothpixel-core",
  "version": "0.0.0",
  "license": "MIT",
  "private": true,
  "scripts": {
    "start": "node index",
    "test": "mocha --exit",
    "build": "npm install && npm run lintnofix",
    "lint": "eslint . --ext .js,.jsx --fix",
    "lintnofix": "eslint . --ext .js,.jsx"
  },
  "dependencies": {
    "async": "^3.2.0",
    "body-parser": "^1.19.0",
    "compression": "^1.7.4",
    "cors": "^2.8.5",
    "dotenv": "^8.2.0",
    "express": "^4.17.1",
    "express-graphql": "^0.9.0",
    "got": "^11.0.2",
    "filter-obj": "^2.0.1",
    "graphql": "^14.6.0",
    "hypixelconstants": "^3.2.2",
    "moment": "^2.24.0",
    "mongoose": "^5.9.10",
    "morgan": "^1.10.0",
    "nock": "^12.0.3",
<<<<<<< HEAD
    "pify": "^5.0.0",
    "pm2": "^4.1.2",
=======
    "pm2": "^4.3.1",
>>>>>>> eb245cf6
    "prismarine-nbt": "^1.2.1",
    "redis": "^3.0.2",
    "request-ip": "^2.1.3",
    "universalify": "^1.0.0",
    "uuid": "^7.0.3",
    "winston": "^3.2.1"
  },
  "devDependencies": {
    "eslint": "6.8.0",
    "eslint-config-airbnb": "^18.1.0",
    "eslint-plugin-import": "^2.20.2",
    "eslint-plugin-jsx-a11y": "^6.2.3",
    "eslint-plugin-react": "^7.19.0",
    "eslint-plugin-react-hooks": "^2.5.1",
    "mocha": "^7.1.2",
    "supertest": "^4.0.2"
  },
  "engines": {
    "node": "10"
  }
}<|MERGE_RESOLUTION|>--- conflicted
+++ resolved
@@ -26,12 +26,8 @@
     "mongoose": "^5.9.10",
     "morgan": "^1.10.0",
     "nock": "^12.0.3",
-<<<<<<< HEAD
     "pify": "^5.0.0",
-    "pm2": "^4.1.2",
-=======
     "pm2": "^4.3.1",
->>>>>>> eb245cf6
     "prismarine-nbt": "^1.2.1",
     "redis": "^3.0.2",
     "request-ip": "^2.1.3",
