--- conflicted
+++ resolved
@@ -50,15 +50,12 @@
         "message": "`with` is disallowed in strict mode because it makes code impossible to predict and optimize."
       }
     ],
-<<<<<<< HEAD
-    "consistent-return": 0
-=======
+    "consistent-return": 0,
     "no-unused-vars": [
       "error",
       {
         "argsIgnorePattern": "^_"
       }
     ]
->>>>>>> 8fda1c2d
   }
 }