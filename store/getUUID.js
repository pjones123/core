/* eslint-disable consistent-return */
/*
Functions to convert username to uuid and cache them.
Returns non-dashed uuid or an error.
*/
const config = require('../config');
const { removeDashes, getData } = require('../util/utility');
const cachedFunction = require('./cachedFunction');
const redis = require('./redis');

<<<<<<< HEAD
async function getUUID(name) {
=======
function fetchUUID(username, cb) {
  const url = `https://api.mojang.com/users/profiles/minecraft/${username}`;
  return getData(redis, url, (err, body) => {
    if (err) {
      return cb(err.message);
    }
    if (!body) {
      return cb('Invalid username!');
    }
    const uuid = JSON.parse(body).id;
    return cb(null, uuid);
  });
}

function getUUID(name, cb) {
>>>>>>> eb245cf6
  if ((/^[0-9a-f]{32}$/i).test(removeDashes(name))) {
    return removeDashes(name);
  }

  if (!(/^\w{1,16}$/i).test(name)) {
    throw new Error('Invalid username or UUID!');
  }

  return cachedFunction(`uuid:${name.toLowerCase()}`, async () => {
    const url = `https://api.mojang.com/users/profiles/minecraft/${name}`;
    const data = await getData(redis, url);
    const uuid = JSON.parse(data).id;
    return uuid;
  }, { cacheDuration: config.UUID_CACHE_SECONDS, shouldCache: config.ENABLE_UUID_CACHE });
}

module.exports = getUUID;<|MERGE_RESOLUTION|>--- conflicted
+++ resolved
@@ -8,25 +8,7 @@
 const cachedFunction = require('./cachedFunction');
 const redis = require('./redis');
 
-<<<<<<< HEAD
 async function getUUID(name) {
-=======
-function fetchUUID(username, cb) {
-  const url = `https://api.mojang.com/users/profiles/minecraft/${username}`;
-  return getData(redis, url, (err, body) => {
-    if (err) {
-      return cb(err.message);
-    }
-    if (!body) {
-      return cb('Invalid username!');
-    }
-    const uuid = JSON.parse(body).id;
-    return cb(null, uuid);
-  });
-}
-
-function getUUID(name, cb) {
->>>>>>> eb245cf6
   if ((/^[0-9a-f]{32}$/i).test(removeDashes(name))) {
     return removeDashes(name);
   }
@@ -37,7 +19,12 @@
 
   return cachedFunction(`uuid:${name.toLowerCase()}`, async () => {
     const url = `https://api.mojang.com/users/profiles/minecraft/${name}`;
+    
     const data = await getData(redis, url);
+    if (!data) {
+      throw new Error('Invalid username!');
+    }
+    
     const uuid = JSON.parse(data).id;
     return uuid;
   }, { cacheDuration: config.UUID_CACHE_SECONDS, shouldCache: config.ENABLE_UUID_CACHE });
